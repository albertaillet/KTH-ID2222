# %% Imports
import numpy as np
from itertools import combinations
from collections import defaultdict
from functools import partial
from tqdm import tqdm
from numba import njit
from time import time
import matplotlib.pyplot as plt

# typing
from numpy import ndarray
from typing import Callable, Iterable, Any


def reduce(f: Callable, l: Iterable) -> Any:
    it = iter(l)
    value = next(it)
    for element in it:
        value = f(value, element)
    return value


def map(f: Callable, l: Iterable) -> list:
    return [f(x) for x in l]


class Shingling:
    @staticmethod
    def shingle(text: str, k: int) -> set[int]:
        '''Constructs k-shingles from a given document, computes a hash value for each unique shingle and
        represents the document in the form of a set of its hashed k-shingles.'''
        shingles = [hash(text[i : i + k]) for i in range(len(text) - k + 1)]
        return set(shingles)

    @staticmethod
    def intersection(uniques: set[int], shingles: set[int]) -> set[int]:
        '''Computes the intersection of two sets of hashed k-shingles.'''
        return uniques | shingles

    @staticmethod
    def characteristic_matrix(shingles: list[set[int]]) -> ndarray:
        '''Computes the characteristic matrix of a given set of documents.'''

        uniques = reduce(Shingling.intersection, shingles)
        mapping_dict = {s: i for i, s in enumerate(uniques)}
        hashed_shingles = map(lambda l: map(mapping_dict.get, l), shingles)

        n_unique_shingles, n_documents = len(uniques), len(shingles)
        char_mtrx = np.zeros(shape=(n_unique_shingles, n_documents), dtype=np.bool8)

        for doc in range(len(hashed_shingles)):
            for int_shingle in hashed_shingles[doc]:
                char_mtrx[int_shingle, doc] = True
        return char_mtrx


class CompareSets:
    @staticmethod
    def similarity(set1: set[int], set2: set[int]) -> float:
        '''Computes the Jaccard similarity between two sets'''
        return len(set1 & set2) / len(set1 | set2)

    @staticmethod
    def similarity_matrix(shingles: list[set[int]]) -> ndarray:
        '''Creates the Jaccard similarity matrix for a given list of sets'''
        n = len(shingles)
        jaccard_matrix = np.eye(n)
        for i, j in combinations(range(n), 2):
            jaccard_matrix[i, j] = CompareSets.similarity(shingles[i], shingles[j])
            jaccard_matrix[j, i] = jaccard_matrix[i, j]
        return jaccard_matrix

    @staticmethod
    def similar_docs_from_mtrx(jaccard_matrix: ndarray, threshold: float) -> set[tuple[int, int]]:
        '''Returns a set of tuples of similar documents indices from a given Jaccard distance matrix'''
        n, _ = jaccard_matrix.shape
        similar_pairs = set()
        for doc1, doc2 in combinations(range(n), 2):
            if jaccard_matrix[doc1, doc2] > threshold:
                similar_pairs.add((doc1, doc2))
        return similar_pairs


class MinHashing:
    @staticmethod
    @njit
    def hash(characteristic_matrix: ndarray, n: int, seed: int = 1) -> ndarray:
        '''Builds a minHash signature of a given length n from a given set of integers'''
        random_state = np.random.RandomState(seed)
        n_permutations = n
        n_unique_shingles, n_documents = characteristic_matrix.shape

        signature_mtrx = np.zeros((n_permutations, n_documents), dtype=np.int32)

        for permutation_index in tqdm(range(n_permutations)):
            permuted_characteristic_matrix = random_state.permutation(characteristic_matrix)
            for col_index in range(n_documents):
                row_index = 0
                while not permuted_characteristic_matrix[row_index, col_index]:
                    row_index += 1
                signature_mtrx[permutation_index, col_index] = row_index

        return signature_mtrx


class LSH:
    @staticmethod
    def get_candidate_pairs(signature_mtrx: ndarray, n_bands: int) -> set[tuple[int, int]]:
        '''Returns a set of candidate pairs of documents from a given signature matrix'''
        buckets = defaultdict(set)
        n_rows, n_docs = signature_mtrx.shape
        n_rows_per_band = n_rows // n_bands

        for band_idx in range(n_bands):
            start = band_idx * n_rows_per_band
            end = start + n_rows_per_band
            band = signature_mtrx[start:end]
            for i in range(n_docs):
                row = tuple(band[:, i])
                buckets[row].add(i)

        out = set()
        for bucket in buckets.values():
            if len(bucket) > 1:
                for doc1, doc2 in combinations(bucket, 2):
                    out.add((doc1, doc2))
        return out

    @staticmethod
    def test_candidates(candidate_pairs: set[tuple[int, int]], sign_mtrx: ndarray, threshold: float) -> set[tuple[int, int]]:
        similar_pairs = set()
        for i, j in candidate_pairs:
            sim = np.sum(sign_mtrx[:, i] == sign_mtrx[:, j]) / sign_mtrx.shape[0]
            if sim > threshold:
                similar_pairs.add((i, j))
        return similar_pairs

    
def double_check(prediction: set[tuple[int, int]], ground_truth: set[tuple[int, int]], n: int) -> tuple[float, float, float]:
    n_total_pairs = n * (n - 1) // 2
    TPR = len(prediction & ground_truth) / len(ground_truth)
    FNR = len(ground_truth - prediction) / len(ground_truth)
    FPR = len(prediction - ground_truth) / (n_total_pairs - len(ground_truth))
    return TPR, FNR, FPR


class CompareSignatures:
    @staticmethod
    def approx_matrix(sign_mtrx: ndarray) -> ndarray:
        n_permutations, n_docs = sign_mtrx.shape
        j_mtrx = np.zeros(shape=(n_docs, n_docs))
        for i in range(n_docs):
            for j in range(n_docs):
                j_mtrx[i, j] = np.sum(sign_mtrx[:, i] == sign_mtrx[:, j]) / n_permutations
        return j_mtrx


def similar_documents_test(n_docs: list[int], ks: list[int], ss: list[float], n_permutations: list[int], n_bands: list[int]):
<<<<<<< HEAD
    
    sims_dict = {
        'J':{'sim_docs':[], 'time':[]}, 
        'LSH':{'sim_docs':[], 'time':[], 'TPR':[], 'FNR':[], 'FPR':[]}, 
        'sign':{'sim_docs':[], 'time':[], 'TPR':[], 'FNR':[], 'FPR':[]}
        }

=======
    sims_dict = {'J': {'sim_docs': [], 'time': []}, 'LSH': {'sim_docs': [], 'time': [], 'TP': []}, 'sign': {'sim_docs': [], 'time': [], 'TP': []}}
>>>>>>> 261f59d9
    for n in n_docs:
        docs = map(reuters.raw, reuters.fileids()[:n])
        for k in ks:
            shingles = map(partial(Shingling.shingle, k=k), docs)
            j_mtrx = CompareSets.similarity_matrix(shingles)
            char_mtrx = Shingling.characteristic_matrix(shingles)
            for threshold in ss:
                j_start_time = time()
                sim_pairs = CompareSets.similar_docs_from_mtrx(j_mtrx, threshold=threshold)
                j_time = time() - j_start_time

                sims_dict['J']['sim_docs'].append(len(sim_pairs))
                sims_dict['J']['time'].append(j_time)
                for n_perms in n_permutations:
                    sign_mtrx = MinHashing.hash(char_mtrx, n_perms)
                    j_approx_mtrx = CompareSignatures.approx_matrix(sign_mtrx)
                    sign_start_time = time()
                    sim_pairs_approx = CompareSets.similar_docs_from_mtrx(j_approx_mtrx, threshold=threshold)
                    TPR, FNR, FPR = double_check(sim_pairs_approx, sim_pairs, n)
                    sign_time = time() - sign_start_time
                    sims_dict['sign']['sim_docs'].append(len(sim_pairs_approx))
                    sims_dict['sign']['time'].append(sign_time)
                    sims_dict['sign']['TPR'].append(TPR)
                    sims_dict['sign']['FNR'].append(FNR)
                    sims_dict['sign']['FPR'].append(FPR)
                    for b in n_bands:
                        candidate_pairs = LSH.get_candidate_pairs(sign_mtrx, n_bands=b)
                        lsh_start_time = time()
<<<<<<< HEAD
                        sim_pairs_LSH = lsh.test_candidates(candidate_pairs, sign_mtrx, threshold)
                        TPR, FNR, FPR = double_check(sim_pairs_LSH, sim_pairs, n)
=======
                        sim_pairs_LSH = LSH.test_candidates(candidate_pairs, sign_mtrx, threshold)
>>>>>>> 261f59d9
                        lsh_time = time() - lsh_start_time
                        sims_dict['LSH']['sim_docs'].append(len(sim_pairs_LSH))
                        sims_dict['LSH']['time'].append(lsh_time)
                        sims_dict['LSH']['TPR'].append(TPR)
                        sims_dict['LSH']['FNR'].append(FNR)
                        sims_dict['LSH']['FPR'].append(FPR)
                    

<<<<<<< HEAD
    plt.figure(figsize=(15, 15))
    plt.suptitle(f'Similar Documents using k={k}, s={threshold}, n={n}, n_perms={n_perms}, n_bands={b}', fontsize=16)
    plt.subplot(2, 3, 1)
    plt.title('Number of similar documents for each method')
    plt.plot(n_docs, sims_dict['J']['sim_docs'], '-x', label='Jaccard')
    plt.plot(n_docs, sims_dict['sign']['sim_docs'],'-x', label='Signatures')
    plt.plot(n_docs, sims_dict['LSH']['sim_docs'],'-x', label='LSH')
=======
    plt.figure(figsize=(10, 10))
    plt.suptitle(f'Similar Documents')  # k={k}, s={threshold}, n={n}, n_perms={n_perms}, n_bands={b}', fontsize=16)
    plt.subplot(2, 2, 1)
    plt.plot(n_docs, sims_dict['J']['sim_docs'], label='Jaccard')
    plt.plot(n_docs, sims_dict['sign']['sim_docs'], label='Signatures')
    plt.plot(n_docs, sims_dict['LSH']['sim_docs'], label='LSH')
>>>>>>> 261f59d9
    plt.xlabel('Number of documents')
    plt.ylabel('Number of similar documents')
    plt.legend()
    plt.subplot(2, 3, 2)
    plt.title('Time to compute pairwise similarities')
    plt.plot(n_docs, sims_dict['J']['time'], '-x', label='Jaccard')
    plt.plot(n_docs, sims_dict['sign']['time'], '-x', label='Signatures')
    plt.plot(n_docs, sims_dict['LSH']['time'], '-x', label='LSH')
    plt.xlabel('Number of documents')
    plt.ylabel('Time (s)')
    plt.legend()
    plt.subplot(2, 3, 3)
    plt.title('True positive ratios')
    plt.plot(n_docs, sims_dict['sign']['TPR'],'-x',label='Signatures')
    plt.plot(n_docs, sims_dict['LSH']['TPR'], '-x',label='LSH')
    plt.xlabel('Number of documents')
    plt.ylabel('True positives')
    plt.legend()
    plt.subplot(2, 3, 4)
    plt.title('False negative ratios')
    plt.plot(n_docs, sims_dict['sign']['FNR'], '-x',label='Signatures')
    plt.plot(n_docs, sims_dict['LSH']['FNR'], '-x',label='LSH')
    plt.xlabel('Number of documents')
    plt.ylabel('False negatives')
    plt.legend()
    plt.subplot(2, 3, 5)
    plt.title('False positive ratios')
    plt.plot(n_docs, sims_dict['sign']['FPR'], '-x',label='Signatures')
    plt.plot(n_docs, sims_dict['LSH']['FPR'], '-x',label='LSH')
    plt.xlabel('Number of documents')
    plt.ylabel('False positives')
    plt.legend()
    plt.show()


# %%
if __name__ == '__main__':
    from nltk.corpus import reuters
<<<<<<< HEAD
    
    similar_documents_test(
        n_docs=[50, 100, 200, 400], 
        ks=[6], 
        ss=[0.2], 
        n_permutations=[1000], 
        n_bands=[250]
    )
# %%
    # Set parameters and load docs
    k = 5
    threshold = 0.2
    n_permutations = 3000
    b = 1000

    n_docs = 50
    docs = map(reuters.raw, reuters.fileids()[:n_docs])

    # Get the shingles for each document
    shingling = Shingling(k)
    shingles = map(shingling.shingle, docs)

    # Obtain all unique shingles and map each shingle to an int
    uniques = reduce(shingling.intersection, shingles)
    mapping_dict = {s: i for i, s in enumerate(uniques)}
    hashed_shingles = map(lambda l: map(mapping_dict.get, l), shingles)

    # Create characteristic mtrx (shingles x docs) and signature mtrx (signatures x docs)
    char_mtrx = np.zeros(shape=(len(uniques), len(docs)), dtype=int)
    for doc in range(len(hashed_shingles)):
        for int_shingle in hashed_shingles[doc]:
            char_mtrx[int_shingle, doc] = 1

    sign_mtrx = MinHashing(n=n_permutations).min_hash(char_mtrx=char_mtrx)

    # Obtain J matrx using all shingles and signatures
    j_mtrx = CompareSets.similarity_matrix(shingles)
    sim_pairs = CompareSets.similar_docs_from_mtrx(j_mtrx, threshold=threshold)

    j_approx_mtrx = CompareSignatures.approx_matrix(sign_mtrx)
    sim_pairs_approx = CompareSets.similar_docs_from_mtrx(j_approx_mtrx, threshold=threshold)

    # LSH to find candidate pairs and test them
    lsh = LSH(n_bands=b)
    candidate_pairs = lsh.get_candidate_pairs(sign_mtrx)
    sim_pairs_LSH = lsh.test_candidates(candidate_pairs, sign_mtrx, threshold)
    TP, FN, FP = double_check(sim_pairs_LSH, sim_pairs)
    # %%
    print(len(candidate_pairs))
    print(sum(map(len, shingles)))

    # %%
=======

    similar_documents_test(n_docs=[50, 100, 200, 400], ks=[6], ss=[0.2], n_permutations=[1000], n_bands=[500])
>>>>>>> 261f59d9
<|MERGE_RESOLUTION|>--- conflicted
+++ resolved
@@ -12,7 +12,6 @@
 from numpy import ndarray
 from typing import Callable, Iterable, Any
 
-
 def reduce(f: Callable, l: Iterable) -> Any:
     it = iter(l)
     value = next(it)
@@ -23,7 +22,6 @@
 
 def map(f: Callable, l: Iterable) -> list:
     return [f(x) for x in l]
-
 
 class Shingling:
     @staticmethod
@@ -157,7 +155,6 @@
 
 
 def similar_documents_test(n_docs: list[int], ks: list[int], ss: list[float], n_permutations: list[int], n_bands: list[int]):
-<<<<<<< HEAD
     
     sims_dict = {
         'J':{'sim_docs':[], 'time':[]}, 
@@ -165,9 +162,6 @@
         'sign':{'sim_docs':[], 'time':[], 'TPR':[], 'FNR':[], 'FPR':[]}
         }
 
-=======
-    sims_dict = {'J': {'sim_docs': [], 'time': []}, 'LSH': {'sim_docs': [], 'time': [], 'TP': []}, 'sign': {'sim_docs': [], 'time': [], 'TP': []}}
->>>>>>> 261f59d9
     for n in n_docs:
         docs = map(reuters.raw, reuters.fileids()[:n])
         for k in ks:
@@ -194,14 +188,10 @@
                     sims_dict['sign']['FNR'].append(FNR)
                     sims_dict['sign']['FPR'].append(FPR)
                     for b in n_bands:
-                        candidate_pairs = LSH.get_candidate_pairs(sign_mtrx, n_bands=b)
+                        candidate_pairs = LSH.get_candidate_pairs(sign_mtrx, n_bands=b)                        
                         lsh_start_time = time()
-<<<<<<< HEAD
-                        sim_pairs_LSH = lsh.test_candidates(candidate_pairs, sign_mtrx, threshold)
+                        sim_pairs_LSH = LSH.test_candidates(candidate_pairs, sign_mtrx, threshold)
                         TPR, FNR, FPR = double_check(sim_pairs_LSH, sim_pairs, n)
-=======
-                        sim_pairs_LSH = LSH.test_candidates(candidate_pairs, sign_mtrx, threshold)
->>>>>>> 261f59d9
                         lsh_time = time() - lsh_start_time
                         sims_dict['LSH']['sim_docs'].append(len(sim_pairs_LSH))
                         sims_dict['LSH']['time'].append(lsh_time)
@@ -210,22 +200,13 @@
                         sims_dict['LSH']['FPR'].append(FPR)
                     
 
-<<<<<<< HEAD
     plt.figure(figsize=(15, 15))
-    plt.suptitle(f'Similar Documents using k={k}, s={threshold}, n={n}, n_perms={n_perms}, n_bands={b}', fontsize=16)
+    plt.suptitle(f'Similar Documents') 
     plt.subplot(2, 3, 1)
     plt.title('Number of similar documents for each method')
     plt.plot(n_docs, sims_dict['J']['sim_docs'], '-x', label='Jaccard')
     plt.plot(n_docs, sims_dict['sign']['sim_docs'],'-x', label='Signatures')
     plt.plot(n_docs, sims_dict['LSH']['sim_docs'],'-x', label='LSH')
-=======
-    plt.figure(figsize=(10, 10))
-    plt.suptitle(f'Similar Documents')  # k={k}, s={threshold}, n={n}, n_perms={n_perms}, n_bands={b}', fontsize=16)
-    plt.subplot(2, 2, 1)
-    plt.plot(n_docs, sims_dict['J']['sim_docs'], label='Jaccard')
-    plt.plot(n_docs, sims_dict['sign']['sim_docs'], label='Signatures')
-    plt.plot(n_docs, sims_dict['LSH']['sim_docs'], label='LSH')
->>>>>>> 261f59d9
     plt.xlabel('Number of documents')
     plt.ylabel('Number of similar documents')
     plt.legend()
@@ -264,60 +245,5 @@
 # %%
 if __name__ == '__main__':
     from nltk.corpus import reuters
-<<<<<<< HEAD
-    
-    similar_documents_test(
-        n_docs=[50, 100, 200, 400], 
-        ks=[6], 
-        ss=[0.2], 
-        n_permutations=[1000], 
-        n_bands=[250]
-    )
-# %%
-    # Set parameters and load docs
-    k = 5
-    threshold = 0.2
-    n_permutations = 3000
-    b = 1000
-
-    n_docs = 50
-    docs = map(reuters.raw, reuters.fileids()[:n_docs])
-
-    # Get the shingles for each document
-    shingling = Shingling(k)
-    shingles = map(shingling.shingle, docs)
-
-    # Obtain all unique shingles and map each shingle to an int
-    uniques = reduce(shingling.intersection, shingles)
-    mapping_dict = {s: i for i, s in enumerate(uniques)}
-    hashed_shingles = map(lambda l: map(mapping_dict.get, l), shingles)
-
-    # Create characteristic mtrx (shingles x docs) and signature mtrx (signatures x docs)
-    char_mtrx = np.zeros(shape=(len(uniques), len(docs)), dtype=int)
-    for doc in range(len(hashed_shingles)):
-        for int_shingle in hashed_shingles[doc]:
-            char_mtrx[int_shingle, doc] = 1
-
-    sign_mtrx = MinHashing(n=n_permutations).min_hash(char_mtrx=char_mtrx)
-
-    # Obtain J matrx using all shingles and signatures
-    j_mtrx = CompareSets.similarity_matrix(shingles)
-    sim_pairs = CompareSets.similar_docs_from_mtrx(j_mtrx, threshold=threshold)
-
-    j_approx_mtrx = CompareSignatures.approx_matrix(sign_mtrx)
-    sim_pairs_approx = CompareSets.similar_docs_from_mtrx(j_approx_mtrx, threshold=threshold)
-
-    # LSH to find candidate pairs and test them
-    lsh = LSH(n_bands=b)
-    candidate_pairs = lsh.get_candidate_pairs(sign_mtrx)
-    sim_pairs_LSH = lsh.test_candidates(candidate_pairs, sign_mtrx, threshold)
-    TP, FN, FP = double_check(sim_pairs_LSH, sim_pairs)
-    # %%
-    print(len(candidate_pairs))
-    print(sum(map(len, shingles)))
-
-    # %%
-=======
-
-    similar_documents_test(n_docs=[50, 100, 200, 400], ks=[6], ss=[0.2], n_permutations=[1000], n_bands=[500])
->>>>>>> 261f59d9
+
+    similar_documents_test(n_docs=[50, 100, 200, 400], ks=[6], ss=[0.2], n_permutations=[1000], n_bands=[500])